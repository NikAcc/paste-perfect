--- conflicted
+++ resolved
@@ -40,20 +40,16 @@
     "zone.js": "~0.15.0"
   },
   "devDependencies": {
-    "@angular-devkit/build-angular": "19.2.4",
-    "@angular/cli": "19.2.4",
-    "@angular/compiler-cli": "19.2.3",
+    "@angular-devkit/build-angular": "^19.2.3",
+    "@angular/cli": "^19.2.4",
+    "@angular/compiler-cli": "^19.2.2",
     "@playwright/test": "1.51.1",
     "@semantic-release/commit-analyzer": "13.0.1",
     "@semantic-release/github": "11.0.1",
     "@semantic-release/npm": "12.0.1",
     "@semantic-release/release-notes-generator": "14.0.3",
-<<<<<<< HEAD
     "@types/node": "22.13.11",
-=======
     "@types/jest": "^29.5.14",
-    "@types/node": "22.13.10",
->>>>>>> d081e15b
     "angular-eslint": "19.2.1",
     "conventional-changelog-conventionalcommits": "8.0.0",
     "eslint": "9.22.0",
